--- conflicted
+++ resolved
@@ -911,7 +911,6 @@
         analyze("select * from users order by friends.id");
     }
 
-<<<<<<< HEAD
     @Test
     public void testSelectFromPartitionedTable() throws Exception {
         String partition1 = new PartitionName("parted", Arrays.asList("1395874800000")).stringValue();
@@ -1030,7 +1029,6 @@
         analyze("select name from multi_parted order by format('abc %s', obj['name'])");
     }
 
-=======
     @Test(expected = UnsupportedOperationException.class)
     public void testArithmeticExpressions() throws Exception {
         analyze("select 1 + 1 from users");
@@ -1045,5 +1043,4 @@
     public void testUnion() throws Exception {
         analyze("select * from users union select * from users_multi_pk");
     }
->>>>>>> 658365b9
 }