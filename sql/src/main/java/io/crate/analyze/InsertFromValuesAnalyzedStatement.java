/*
 * Licensed to CRATE Technology GmbH ("Crate") under one or more contributor
 * license agreements.  See the NOTICE file distributed with this work for
 * additional information regarding copyright ownership.  Crate licenses
 * this file to you under the Apache License, Version 2.0 (the "License");
 * you may not use this file except in compliance with the License.  You may
 * obtain a copy of the License at
 *
 *   http://www.apache.org/licenses/LICENSE-2.0
 *
 * Unless required by applicable law or agreed to in writing, software
 * distributed under the License is distributed on an "AS IS" BASIS, WITHOUT
 * WARRANTIES OR CONDITIONS OF ANY KIND, either express or implied.  See the
 * License for the specific language governing permissions and limitations
 * under the License.
 *
 * However, if you have executed another commercial license agreement
 * with Crate these terms will supersede the license and you may use the
 * software solely pursuant to the terms of the relevant commercial agreement.
 */

package io.crate.analyze;

<<<<<<< HEAD
import io.crate.PartitionName;
import io.crate.metadata.ColumnIdent;
import io.crate.metadata.ReferenceInfo;
import io.crate.metadata.table.TableInfo;
=======
import io.crate.metadata.PartitionName;
import io.crate.metadata.*;
>>>>>>> 2a546c95
import org.apache.lucene.util.BytesRef;
import org.elasticsearch.common.bytes.BytesReference;
import org.elasticsearch.common.lucene.BytesRefs;

import javax.annotation.Nullable;
import java.util.ArrayList;
import java.util.HashMap;
import java.util.List;
import java.util.Map;

public class InsertFromValuesAnalyzedStatement extends AbstractInsertAnalyzedStatement {

    private final List<BytesReference> sourceMaps = new ArrayList<>();
    private final List<Map<String, String>> partitionMaps = new ArrayList<>();

    private final List<String> ids = new ArrayList<>();
    private final List<String> routingValues = new ArrayList<>();
    private final boolean isBulkRequest;

    public InsertFromValuesAnalyzedStatement(TableInfo tableInfo, boolean isBulkRequest) {
        this.isBulkRequest = isBulkRequest;
        super.tableInfo(tableInfo);
        if (tableInfo.isPartitioned()) {
            for (Map<String, String> partitionMap : partitionMaps) {
                partitionMap = new HashMap<>(tableInfo.partitionedByColumns().size());
                for (ReferenceInfo partInfo : tableInfo.partitionedByColumns()) {
                    // initialize with null values for missing partitioned columns
                    partitionMap.put(partInfo.ident().columnIdent().name(), null);
                }
            }
        }
    }

    public List<Map<String, String>> partitionMaps() {
        return partitionMaps;
    }

    // create and add a new partition map
    public Map<String, String> newPartitionMap() {
        Map<String, String> map = new HashMap<>(tableInfo().partitionedByColumns().size());
        for (ReferenceInfo partInfo : tableInfo().partitionedByColumns()) {
            // initialize with null values for missing partitioned columns
            map.put(partInfo.ident().columnIdent().fqn(), null);
        }
        partitionMaps.add(map);
        return map;
    }

    public @Nullable Map<String, String> currentPartitionMap() {
        return partitionMaps.get(partitionMaps.size()-1);
    }

    public List<String> generatePartitions() {
        List<String> partitionValues = new ArrayList<>(partitionMaps.size());
        for (Map<String, String> map : partitionMaps) {
            List<BytesRef> values = new ArrayList<>(map.size());
            List<String> columnNames = partitionedByColumnNames();
            for (String columnName : columnNames) {
                values.add(BytesRefs.toBytesRef(map.get(columnName)));
            }
<<<<<<< HEAD
            PartitionName partitionName = new PartitionName(tableInfo().ident().name(), values);
=======
            PartitionName partitionName = new PartitionName(
                table().ident().schema(),
                table().ident().name(),
                values
            );
>>>>>>> 2a546c95
            partitionValues.add(partitionName.stringValue());
        }
        return partitionValues;
    }

    public List<BytesReference> sourceMaps() {
        return sourceMaps;
    }

    protected void addIdAndRouting(List<BytesRef> primaryKeyValues, String clusteredByValue) {
        ColumnIdent clusteredBy = tableInfo().clusteredBy();
        Id id = new Id(tableInfo().primaryKey(), primaryKeyValues, clusteredBy == null ? null : clusteredBy, true);
        if (id.isValid()) {
            String idString = id.stringValue();
            ids.add(idString);
            if (clusteredByValue == null) {
                clusteredByValue = idString;
            }
        }
        if (clusteredByValue != null) {
            routingValues.add(clusteredByValue);
        }
    }

    public List<String> ids() {
        return ids;
    }

    public List<String> routingValues() {
        return routingValues;
    }

    @Override
    public boolean hasNoResult() {
        return false;
    }

    @Override
    public void normalize() {

    }

    @Override
    public <C, R> R accept(AnalyzedStatementVisitor<C, R> analyzedStatementVisitor, C context) {
        return analyzedStatementVisitor.visitInsertFromValuesStatement(this, context);
    }

    public boolean isBulkRequest() {
        return isBulkRequest;
    }
}<|MERGE_RESOLUTION|>--- conflicted
+++ resolved
@@ -21,15 +21,10 @@
 
 package io.crate.analyze;
 
-<<<<<<< HEAD
-import io.crate.PartitionName;
 import io.crate.metadata.ColumnIdent;
+import io.crate.metadata.PartitionName;
 import io.crate.metadata.ReferenceInfo;
 import io.crate.metadata.table.TableInfo;
-=======
-import io.crate.metadata.PartitionName;
-import io.crate.metadata.*;
->>>>>>> 2a546c95
 import org.apache.lucene.util.BytesRef;
 import org.elasticsearch.common.bytes.BytesReference;
 import org.elasticsearch.common.lucene.BytesRefs;
@@ -90,15 +85,7 @@
             for (String columnName : columnNames) {
                 values.add(BytesRefs.toBytesRef(map.get(columnName)));
             }
-<<<<<<< HEAD
-            PartitionName partitionName = new PartitionName(tableInfo().ident().name(), values);
-=======
-            PartitionName partitionName = new PartitionName(
-                table().ident().schema(),
-                table().ident().name(),
-                values
-            );
->>>>>>> 2a546c95
+            PartitionName partitionName = new PartitionName(tableInfo().ident().schema(), tableInfo().ident().name(), values);
             partitionValues.add(partitionName.stringValue());
         }
         return partitionValues;
