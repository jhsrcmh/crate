/*
 * Licensed to CRATE Technology GmbH ("Crate") under one or more contributor
 * license agreements.  See the NOTICE file distributed with this work for
 * additional information regarding copyright ownership.  Crate licenses
 * this file to you under the Apache License, Version 2.0 (the "License");
 * you may not use this file except in compliance with the License.  You may
 * obtain a copy of the License at
 *
 *   http://www.apache.org/licenses/LICENSE-2.0
 *
 * Unless required by applicable law or agreed to in writing, software
 * distributed under the License is distributed on an "AS IS" BASIS, WITHOUT
 * WARRANTIES OR CONDITIONS OF ANY KIND, either express or implied.  See the
 * License for the specific language governing permissions and limitations
 * under the License.
 *
 * However, if you have executed another commercial license agreement
 * with Crate these terms will supersede the license and you may use the
 * software solely pursuant to the terms of the relevant commercial agreement.
 */

package io.crate;


import org.elasticsearch.common.Nullable;
import org.elasticsearch.common.inject.AbstractModule;
import org.elasticsearch.monitor.jvm.JvmInfo;

public class Version {


    // The logic for ID is: XXYYZZAA, where XX is major version, YY is minor version, ZZ is revision, and AA is Beta/RC indicator
    // AA values below 50 are beta builds, and below 99 are RC builds, with 99 indicating a release
    // the (internal) format of the id is there so we can easily do after/before checks on the id

<<<<<<< HEAD
    public static final boolean SNAPSHOT = true;
    public static final int V_0_38_01_ID = /*00*/380199;
    public static final Version V_0_38_01 = new Version(V_0_38_01_ID, SNAPSHOT,
            org.elasticsearch.Version.V_1_1_1);

    public static final Version CURRENT = V_0_38_01;
=======
    public static final boolean SNAPSHOT = false;
    public static final Version CURRENT = new Version(370599, SNAPSHOT, org.elasticsearch.Version.V_1_1_1);
>>>>>>> eb3e5ce5


    static {
        assert CURRENT.esVersion == org.elasticsearch.Version.CURRENT : "Version must be " +
                "upgraded to [" + org.elasticsearch.Version.CURRENT + "] is still set to [" +
                CURRENT.esVersion + "]";
    }

    public final int id;
    public final byte major;
    public final byte minor;
    public final byte revision;
    public final byte build;
    public final Boolean snapshot;
    public final org.elasticsearch.Version esVersion;

    Version(int id, @Nullable Boolean snapshot, org.elasticsearch.Version esVersion) {
        this.id = id;
        this.major = (byte) ((id / 1000000) % 100);
        this.minor = (byte) ((id / 10000) % 100);
        this.revision = (byte) ((id / 100) % 100);
        this.build = (byte) (id % 100);
        this.snapshot = snapshot;
        this.esVersion = esVersion;
    }

    public boolean snapshot() {
        return snapshot != null && snapshot;
    }

    public boolean after(Version version) {
        return version.id < id;
    }

    public boolean before(Version version) {
        return version.id > id;
    }

    /**
     * Just the version number (without -SNAPSHOT if snapshot).
     */
    public String number() {
        StringBuilder sb = new StringBuilder();
        sb.append(major).append('.').append(minor).append('.').append(revision);
        if (build < 50) {
            sb.append(".Beta").append(build);
        } else if (build < 99) {
            sb.append(".RC").append(build - 50);
        }
        return sb.toString();
    }

    public static void main(String[] args) {
        System.out.println("Version: " + Version.CURRENT + ", Build: " +
                Build.CURRENT.hashShort() + "/" + Build.CURRENT.timestamp() +
                ", ES: " + org.elasticsearch.Version.CURRENT +
                ", JVM: " + JvmInfo.jvmInfo().version() );
    }

    @Override
    public String toString() {
        StringBuilder sb = new StringBuilder();
        sb.append(number());
        if (snapshot()) {
            sb.append("-SNAPSHOT");
        }
        return sb.toString();
    }

    @Override
    public boolean equals(Object o) {
        if (this == o) return true;
        if (o == null || getClass() != o.getClass()) return false;

        Version version = (Version) o;

        if (id != version.id) return false;

        return true;
    }

    @Override
    public int hashCode() {
        return id;
    }

    public static class Module extends AbstractModule {

        private final Version version;

        public Module(Version version) {
            this.version = version;
        }

        @Override
        protected void configure() {
            bind(Version.class).toInstance(version);
        }
    }
}<|MERGE_RESOLUTION|>--- conflicted
+++ resolved
@@ -33,18 +33,8 @@
     // AA values below 50 are beta builds, and below 99 are RC builds, with 99 indicating a release
     // the (internal) format of the id is there so we can easily do after/before checks on the id
 
-<<<<<<< HEAD
     public static final boolean SNAPSHOT = true;
-    public static final int V_0_38_01_ID = /*00*/380199;
-    public static final Version V_0_38_01 = new Version(V_0_38_01_ID, SNAPSHOT,
-            org.elasticsearch.Version.V_1_1_1);
-
-    public static final Version CURRENT = V_0_38_01;
-=======
-    public static final boolean SNAPSHOT = false;
-    public static final Version CURRENT = new Version(370599, SNAPSHOT, org.elasticsearch.Version.V_1_1_1);
->>>>>>> eb3e5ce5
-
+    public static final Version CURRENT = new Version(380199, SNAPSHOT, org.elasticsearch.Version.V_1_1_1);
 
     static {
         assert CURRENT.esVersion == org.elasticsearch.Version.CURRENT : "Version must be " +
